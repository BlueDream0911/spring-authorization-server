--- conflicted
+++ resolved
@@ -157,17 +157,12 @@
 			throw new OAuth2AuthenticationException(OAuth2ErrorCodes.INVALID_GRANT);
 		}
 
-<<<<<<< HEAD
 		if (StringUtils.hasText(authorizationRequest.getRedirectUri()) &&
 				!authorizationRequest.getRedirectUri().equals(authorizationCodeAuthentication.getRedirectUri())) {
 			if (this.logger.isDebugEnabled()) {
 				this.logger.debug(LogMessage.format("Invalid request: redirect_uri does not match" +
 						" for registered client '%s'", registeredClient.getId()));
 			}
-=======
-		if (StringUtils.hasText(authorizationRequest.getRedirectUri())
-				&& !authorizationRequest.getRedirectUri().equals(authorizationCodeAuthentication.getRedirectUri())) {
->>>>>>> 38205bc4
 			throw new OAuth2AuthenticationException(OAuth2ErrorCodes.INVALID_GRANT);
 		}
 
@@ -222,22 +217,8 @@
 			this.logger.trace("Generated access token");
 		}
 
-<<<<<<< HEAD
 		OAuth2AccessToken accessToken = OAuth2AuthenticationProviderUtils.accessToken(authorizationBuilder,
 				generatedAccessToken, tokenContext);
-=======
-		OAuth2AccessToken accessToken = new OAuth2AccessToken(OAuth2AccessToken.TokenType.BEARER,
-				generatedAccessToken.getTokenValue(), generatedAccessToken.getIssuedAt(),
-				generatedAccessToken.getExpiresAt(), tokenContext.getAuthorizedScopes());
-		if (generatedAccessToken instanceof ClaimAccessor) {
-			authorizationBuilder.token(accessToken,
-					(metadata) -> metadata.put(OAuth2Authorization.Token.CLAIMS_METADATA_NAME,
-							((ClaimAccessor) generatedAccessToken).getClaims()));
-		}
-		else {
-			authorizationBuilder.accessToken(accessToken);
-		}
->>>>>>> 38205bc4
 
 		// ----- Refresh token -----
 		OAuth2RefreshToken refreshToken = null;
