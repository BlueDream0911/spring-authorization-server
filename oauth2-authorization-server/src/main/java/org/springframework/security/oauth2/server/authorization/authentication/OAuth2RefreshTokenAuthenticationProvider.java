--- conflicted
+++ resolved
@@ -137,16 +137,11 @@
 		if (!refreshToken.isActive()) {
 			// As per https://tools.ietf.org/html/rfc6749#section-5.2
 			// invalid_grant: The provided authorization grant (e.g., authorization code,
-<<<<<<< HEAD
 			// resource owner credentials) or refresh token is invalid, expired, revoked [...].
 			if (this.logger.isDebugEnabled()) {
 				this.logger.debug(LogMessage.format("Invalid request: refresh_token is not active" +
 						" for registered client '%s'", registeredClient.getId()));
 			}
-=======
-			// resource owner credentials) or refresh token is invalid, expired, revoked
-			// [...].
->>>>>>> 38205bc4
 			throw new OAuth2AuthenticationException(OAuth2ErrorCodes.INVALID_GRANT);
 		}
 
@@ -195,24 +190,8 @@
 			this.logger.trace("Generated access token");
 		}
 
-<<<<<<< HEAD
 		OAuth2AccessToken accessToken = OAuth2AuthenticationProviderUtils.accessToken(authorizationBuilder,
 				generatedAccessToken, tokenContext);
-=======
-		OAuth2AccessToken accessToken = new OAuth2AccessToken(OAuth2AccessToken.TokenType.BEARER,
-				generatedAccessToken.getTokenValue(), generatedAccessToken.getIssuedAt(),
-				generatedAccessToken.getExpiresAt(), tokenContext.getAuthorizedScopes());
-		if (generatedAccessToken instanceof ClaimAccessor) {
-			authorizationBuilder.token(accessToken, (metadata) -> {
-				metadata.put(OAuth2Authorization.Token.CLAIMS_METADATA_NAME,
-						((ClaimAccessor) generatedAccessToken).getClaims());
-				metadata.put(OAuth2Authorization.Token.INVALIDATED_METADATA_NAME, false);
-			});
-		}
-		else {
-			authorizationBuilder.accessToken(accessToken);
-		}
->>>>>>> 38205bc4
 
 		// ----- Refresh token -----
 		OAuth2RefreshToken currentRefreshToken = refreshToken.getToken();
